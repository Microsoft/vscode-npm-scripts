--- conflicted
+++ resolved
@@ -38,10 +38,7 @@
 
 ## Release Notes
 
-<<<<<<< HEAD
-=======
 - 0.0.12 added support for `npm.useRootDirectory`
->>>>>>> 53c0a663
 - 0.0.11 added command to run `npm test`.
 - 0.0.7 adding an icon and changed the display name to 'npm Script Runner'.
 - 0.0.4 the keybinding was changed from `R` to `N` to avoid conflicts with the default `workbench.action.files.newUntitledFile` command.